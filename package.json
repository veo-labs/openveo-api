--- conflicted
+++ resolved
@@ -1,10 +1,6 @@
 {
   "name": "@openveo/api",
-<<<<<<< HEAD
-  "version": "4.3.1",
-=======
   "version": "5.0.0",
->>>>>>> 44bc47bb
   "description": "API for OpenVeo plugins",
   "keywords": [
     "openveo",
