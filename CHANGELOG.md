--- conflicted
+++ resolved
@@ -1,16 +1,14 @@
-<<<<<<< HEAD
-# 6.2.2 / YYYY-MM-DD
+# 6.2.3 / YYYY-MM-DD
 
 ## BUG FIXES
 
 - require('@openveo/api').fileSystem.extract now executes callback with an error for an incomplete archive
-=======
+
 # 6.2.2 / 2019-09-02
 
 ## BUG FIXES
 
 - Fix duplicate values returned by require('@openveo/api').util.intersectArray when the same value was used several times in the same array
->>>>>>> 8f7cdf0c
 
 # 6.2.1 / 2019-06-04
 
